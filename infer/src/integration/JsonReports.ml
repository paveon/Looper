--- conflicted
+++ resolved
@@ -339,7 +339,6 @@
 
 module JsonConfigImpactPrinter = MakeJsonListPrinter (JsonConfigImpactPrinterElt)
 
-<<<<<<< HEAD
 
 type json_looper_printer_typ =
   {loc: Location.t; proc_name: Procname.t; looper_opt: LooperSummary.t option}
@@ -372,13 +371,8 @@
     | None -> None
 end)
 
-
-let is_in_changed_files {Location.file} =
-  match SourceFile.read_config_changed_files () with
-=======
 let is_in_files_to_analyze {Location.file} =
   match SourceFile.read_config_files_to_analyze () with
->>>>>>> 5603acfb
   | None ->
       (* when Config.changed_files_index is not given *)
       true
