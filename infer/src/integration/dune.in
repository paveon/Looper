(* -*- tuareg -*- *)
(*
 * Copyright (c) Facebook, Inc. and its affiliates.
 *
 * This source code is licensed under the MIT license found in the
 * LICENSE file in the root directory of this source tree.
 *)
(* NOTE: prepend dune.common to this file! *)

let library =
  Format.sprintf
    {|
(library
 (name Integration)
 (public_name infer.Integration)
 (flags
  (:standard
     -open Core -open IStdlib -open IStd -open OpenSource -open ATDGenerated
<<<<<<< HEAD
     -open IBase -open IR -open Absint -open BO -open Checkers -open Costlib -open Looper -open Concurrency -open Backend
     -open TestDeterminators -open ClangFrontend -open ASTLanguage -open JavaFrontend -open ErlangFrontend %s %s))
 (libraries xmlm core IStdlib ATDGenerated IBase IR Absint BO Checkers Costlib Looper Concurrency Backend
     TestDeterminators ClangFrontend ASTLanguage JavaFrontend ErlangFrontend)
=======
     -open IBase -open IR -open Textuallib -open Absint -open BO -open Checkers -open Costlib -open Concurrency -open Backend
     -open TestDeterminators -open ClangFrontend -open Datalog -open ErlangFrontend -open JavaFrontend -open PythonFrontend %s %s))
 (libraries xmlm core IStdlib Datalog ATDGenerated IBase IR Textuallib Absint BO Checkers Costlib Concurrency Backend
     TestDeterminators ClangFrontend ErlangFrontend JavaFrontend PythonFrontend)
>>>>>>> 5603acfb
 (preprocess (pps ppx_compare))
)

(documentation (package infer) (mld_files Integration))|}
    (if clang then "" else "-open ClangFrontendStubs")
    (if java then "" else "-open JavaFrontendStubs")

;;

Jbuild_plugin.V1.send library<|MERGE_RESOLUTION|>--- conflicted
+++ resolved
@@ -16,17 +16,10 @@
  (flags
   (:standard
      -open Core -open IStdlib -open IStd -open OpenSource -open ATDGenerated
-<<<<<<< HEAD
-     -open IBase -open IR -open Absint -open BO -open Checkers -open Costlib -open Looper -open Concurrency -open Backend
-     -open TestDeterminators -open ClangFrontend -open ASTLanguage -open JavaFrontend -open ErlangFrontend %s %s))
- (libraries xmlm core IStdlib ATDGenerated IBase IR Absint BO Checkers Costlib Looper Concurrency Backend
-     TestDeterminators ClangFrontend ASTLanguage JavaFrontend ErlangFrontend)
-=======
-     -open IBase -open IR -open Textuallib -open Absint -open BO -open Checkers -open Costlib -open Concurrency -open Backend
+     -open IBase -open IR -open Textuallib -open Absint -open BO -open Checkers -open Costlib -open Looper -open Concurrency -open Backend
      -open TestDeterminators -open ClangFrontend -open Datalog -open ErlangFrontend -open JavaFrontend -open PythonFrontend %s %s))
- (libraries xmlm core IStdlib Datalog ATDGenerated IBase IR Textuallib Absint BO Checkers Costlib Concurrency Backend
+ (libraries xmlm core IStdlib Datalog ATDGenerated IBase IR Textuallib Absint BO Checkers Costlib Looper Concurrency Backend
      TestDeterminators ClangFrontend ErlangFrontend JavaFrontend PythonFrontend)
->>>>>>> 5603acfb
  (preprocess (pps ppx_compare))
 )
 
