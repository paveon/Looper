--- conflicted
+++ resolved
@@ -77,14 +77,12 @@
     -> unit
   (** Iterates over all analysis artefacts listed above, for each procedure *)
 
-<<<<<<< HEAD
   val iter_looper_summaries_from_config :
     f:(Procname.t -> Location.t -> LooperSummary.t option -> unit) -> unit
 
   (** pretty print all stored summaries *)
-  val get_model_proc_desc : Procname.t -> Procdesc.t option
-=======
+  (* val get_model_proc_desc : Procname.t -> Procdesc.t option *)
+  
   val get_count : unit -> int
   (** Counts the summaries currently stored on disk. *)
->>>>>>> 5603acfb
 end