--- conflicted
+++ resolved
@@ -19,36 +19,14 @@
 
       This type has to be in sync with PayloadId.t *)
   type t =
-<<<<<<< HEAD
-    { annot_map: AnnotationReachabilityDomain.t option
-    ; biabduction: BiabductionSummary.t option
-    ; buffer_overrun_analysis: BufferOverrunAnalysisSummary.t option
-    ; buffer_overrun_checker: BufferOverrunCheckerSummary.t option
-    ; config_checks_between_markers: ConfigChecksBetweenMarkers.Summary.t option
-    ; config_impact_analysis: ConfigImpactAnalysis.Summary.t option
-    ; cost: CostDomain.summary option
-    ; looper: LooperSummary.t option
-    ; deadlock: DeadlockDomain.summary option
-    ; disjunctive_demo: DisjunctiveDemo.domain option
-    ; dotnet_resource_leaks: ResourceLeakCSDomain.summary option
-    ; lab_resource_leaks: ResourceLeakDomain.summary option
-    ; litho_required_props: LithoDomain.summary option
-    ; pulse: PulseSummary.t option
-    ; purity: PurityDomain.summary option
-    ; quandary: QuandarySummary.t option
-    ; racerd: RacerDDomain.summary option
-    ; siof: SiofDomain.Summary.t option
-    ; simple_lineage: SimpleLineage.Summary.t option
-    ; starvation: StarvationDomain.summary option
-    ; nullsafe: NullsafeSummary.t option
-    ; uninit: UninitDomain.Summary.t option }
-=======
     { annot_map: AnnotationReachabilityDomain.t option Lazy.t
     ; biabduction: BiabductionSummary.t option Lazy.t
     ; buffer_overrun_analysis: BufferOverrunAnalysisSummary.t option Lazy.t
     ; buffer_overrun_checker: BufferOverrunCheckerSummary.t option Lazy.t
     ; config_impact_analysis: ConfigImpactAnalysis.Summary.t option Lazy.t
     ; cost: CostDomain.summary option Lazy.t
+    ; looper: LooperSummary.t option Lazy.t
+    (* ; deadlock: DeadlockDomain.summary option *)
     ; disjunctive_demo: DisjunctiveDemo.domain option Lazy.t
     ; lab_resource_leaks: ResourceLeakDomain.summary option Lazy.t
     ; litho_required_props: LithoDomain.summary option Lazy.t
@@ -63,7 +41,6 @@
     ; starvation: StarvationDomain.summary option Lazy.t
     ; nullsafe: NullsafeSummary.t option Lazy.t
     ; uninit: UninitDomain.Summary.t option Lazy.t }
->>>>>>> 5603acfb
   [@@deriving fields, yojson_of]
 end
 
