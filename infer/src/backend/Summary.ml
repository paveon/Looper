--- conflicted
+++ resolved
@@ -103,7 +103,6 @@
   end)
 end
 
-<<<<<<< HEAD
 module LooperSummary = struct
   type t = {loc: Location.t; looper_opt: LooperSummary.t option}
 
@@ -116,26 +115,10 @@
   end)
 end
 
-module AnalysisSummary = struct
-  include struct
-    (* ignore dead modules added by @@deriving fields *)
-    [@@@warning "-60"]
-
-    type t =
-      { payloads: Payloads.t
-      ; mutable sessions: int
-      ; stats: Stats.t
-      ; status: Status.t
-      ; proc_desc: Procdesc.t
-      ; mutable callee_pnames: Procname.Set.t }
-    [@@deriving fields]
-  end
-=======
 module SummaryMetadata = struct
   type t =
     {sessions: int; stats: Stats.t; proc_name: Procname.t; dependencies: Dependencies.complete}
   [@@deriving fields]
->>>>>>> 5603acfb
 
   let of_full_summary (f : full_summary) : t =
     { sessions= f.sessions
@@ -257,20 +240,14 @@
     add proc_name summary ;
     summary.dependencies <- Dependencies.(Complete (freeze proc_name dependencies)) ;
     let report_summary = ReportSummary.of_full_summary summary in
-<<<<<<< HEAD
     let looper_summary = LooperSummary.of_full_summary summary in
-=======
     let summary_metadata = SummaryMetadata.of_full_summary summary in
->>>>>>> 5603acfb
     DBWriter.store_spec ~proc_uid:(Procname.to_unique_id proc_name)
       ~proc_name:(Procname.SQLite.serialize proc_name)
       ~payloads:(Payloads.SQLite.serialize payloads)
       ~report_summary:(ReportSummary.SQLite.serialize report_summary)
-<<<<<<< HEAD
       ~looper_summary:(LooperSummary.SQLite.serialize looper_summary)
-=======
       ~summary_metadata:(SummaryMetadata.SQLite.serialize summary_metadata)
->>>>>>> 5603acfb
 
 
   let reset proc_name =
