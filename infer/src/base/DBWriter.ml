--- conflicted
+++ resolved
@@ -301,45 +301,23 @@
       Database.register_statement AnalysisDatabase
         {|
           INSERT OR REPLACE INTO specs
-<<<<<<< HEAD
-          VALUES (:proc_uid, :proc_name, :analysis_summary, :report_summary, :looper_summary)
-=======
-          VALUES (:proc_uid, :proc_name, :report_summary, :summary_metadata, %s)
->>>>>>> 5603acfb
+          VALUES (:proc_uid, :proc_name, :report_summary, :looper_summary, :summary_metadata, %s)
         |}
         (F.asprintf "%a"
            (Pp.seq ~sep:", " (fun fmt payload_name -> F.fprintf fmt ":%s" payload_name))
            PayloadId.database_fields )
     in
-<<<<<<< HEAD
-    fun ~proc_uid ~proc_name ~analysis_summary ~report_summary ~looper_summary ->
-=======
-    fun ~proc_uid ~proc_name ~payloads ~report_summary ~summary_metadata ->
->>>>>>> 5603acfb
+    fun ~proc_uid ~proc_name ~payloads ~report_summary ~looper_summary ~summary_metadata ->
       let proc_uid_hash = String.hash proc_uid in
       IntHash.find_opt specs_overwrite_counts proc_uid_hash
       |> Option.value_map ~default:0 ~f:(( + ) 1)
       (* [default] is 0 as we are only counting overwrites *)
       |> IntHash.replace specs_overwrite_counts proc_uid_hash ;
-<<<<<<< HEAD
-      ResultsDatabase.with_registered_statement store_statement ~f:(fun db store_stmt ->
-          Sqlite3.bind store_stmt 1 (Sqlite3.Data.TEXT proc_uid)
-          |> SqliteUtils.check_result_code db ~log:"store spec bind proc_uid" ;
-          Sqlite3.bind store_stmt 2 proc_name
-          |> SqliteUtils.check_result_code db ~log:"store spec bind proc_name" ;
-          Sqlite3.bind store_stmt 3 analysis_summary
-          |> SqliteUtils.check_result_code db ~log:"store spec bind analysis_summary" ;
-          Sqlite3.bind store_stmt 4 report_summary
-          |> SqliteUtils.check_result_code db ~log:"store spec bind report_summary" ;
-          Sqlite3.bind store_stmt 5 looper_summary
-          |> SqliteUtils.check_result_code db ~log:"store spec bind looper_summary" ;
-=======
       Database.with_registered_statement store_statement ~f:(fun db store_stmt ->
           Sqlite3.bind_values store_stmt
-            ( Sqlite3.Data.TEXT proc_uid :: proc_name :: report_summary :: summary_metadata
+            ( Sqlite3.Data.TEXT proc_uid :: proc_name :: report_summary :: looper_summary :: summary_metadata
             :: payloads )
           |> SqliteUtils.check_result_code db ~log:"store spec bind_values" ;
->>>>>>> 5603acfb
           SqliteUtils.result_unit ~finalize:false ~log:"store spec" db store_stmt )
 
 
@@ -370,15 +348,10 @@
     | StoreSpec of
         { proc_uid: string
         ; proc_name: Sqlite3.Data.t
-<<<<<<< HEAD
-        ; analysis_summary: Sqlite3.Data.t
-        ; report_summary: Sqlite3.Data.t
-        ; looper_summary: Sqlite3.Data.t }
-=======
         ; payloads: Sqlite3.Data.t list
         ; report_summary: Sqlite3.Data.t
+        ; looper_summary: Sqlite3.Data.t
         ; summary_metadata: Sqlite3.Data.t }
->>>>>>> 5603acfb
     | ReplaceAttributes of
         { proc_uid: string
         ; proc_attributes: Sqlite3.Data.t
@@ -439,18 +412,6 @@
         ()
     | MarkAllSourceFilesStale ->
         Implementation.mark_all_source_files_stale ()
-<<<<<<< HEAD
-    | Merge {infer_deps_file} ->
-        Implementation.merge infer_deps_file
-    | StoreSpec {proc_uid; proc_name; analysis_summary; report_summary; looper_summary} ->
-        Implementation.store_spec ~proc_uid ~proc_name ~analysis_summary ~report_summary ~looper_summary
-    | ReplaceAttributes {proc_uid; proc_name; attr_kind; source_file; proc_attributes; cfg; callees}
-      ->
-        Implementation.replace_attributes ~proc_uid ~proc_name ~attr_kind ~source_file
-          ~proc_attributes ~cfg ~callees
-    | ResetCaptureTables ->
-        Implementation.reset_capture_tables ()
-=======
     | MergeCaptures {root; infer_deps_file} ->
         Implementation.merge_captures ~root ~infer_deps_file
     | MergeReportSummaries {infer_outs} ->
@@ -459,11 +420,10 @@
         Implementation.shrink_analysis_db ()
     | StoreIssueLog {checker; source_file; issue_log} ->
         Implementation.store_issue_log ~checker ~source_file ~issue_log
-    | StoreSpec {proc_uid; proc_name; payloads; report_summary; summary_metadata} ->
-        Implementation.store_spec ~proc_uid ~proc_name ~payloads ~report_summary ~summary_metadata
+    | StoreSpec {proc_uid; proc_name; payloads; report_summary; looper_summary; summary_metadata} ->
+        Implementation.store_spec ~proc_uid ~proc_name ~payloads ~report_summary ~looper_summary ~summary_metadata
     | ReplaceAttributes {proc_uid; proc_attributes; cfg; callees; analysis} ->
         Implementation.replace_attributes ~proc_uid ~proc_attributes ~cfg ~callees ~analysis
->>>>>>> 5603acfb
     | Terminate ->
         Implementation.terminate ()
 end
@@ -623,11 +583,6 @@
 let replace_attributes ~proc_uid ~proc_attributes ~cfg ~callees ~analysis =
   perform (ReplaceAttributes {proc_uid; proc_attributes; cfg; callees; analysis})
 
-<<<<<<< HEAD
-let store_spec ~proc_uid ~proc_name ~analysis_summary ~report_summary ~looper_summary =
-  perform (StoreSpec {proc_uid; proc_name; analysis_summary; report_summary; looper_summary})
-=======
->>>>>>> 5603acfb
 
 let shrink_analysis_db () = perform ShrinkAnalysisDB
 
@@ -648,5 +603,5 @@
   perform (StoreIssueLog {checker; source_file; issue_log})
 
 
-let store_spec ~proc_uid ~proc_name ~payloads ~report_summary ~summary_metadata =
-  perform (StoreSpec {proc_uid; proc_name; payloads; report_summary; summary_metadata})+let store_spec ~proc_uid ~proc_name ~payloads ~report_summary ~looper_summary ~summary_metadata =
+  perform (StoreSpec {proc_uid; proc_name; payloads; report_summary; looper_summary; summary_metadata})