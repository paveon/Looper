--- conflicted
+++ resolved
@@ -38,11 +38,8 @@
   | ReportXML
   | RetainCycles
   | RunState
-<<<<<<< HEAD
-  | StarvationIssues
-  | DeadlockIssues
-=======
->>>>>>> 5603acfb
+  (* | StarvationIssues
+  | DeadlockIssues *)
   | Temporary
   | TestDeterminatorReport
   | TestDeterminatorTempResults
@@ -202,8 +199,7 @@
       ; kind= File
       ; before_incremental_analysis= Keep
       ; before_caching_capture= Delete }
-<<<<<<< HEAD
-  | StarvationIssues ->
+  (* | StarvationIssues ->
       { rel_path= "starvation_issues"
       ; kind= IssuesDirectory
       ; before_incremental_analysis= Delete
@@ -212,9 +208,7 @@
       { rel_path= "deadlock_issues"
       ; kind= IssuesDirectory
       ; before_incremental_analysis= Delete
-      ; before_caching_capture= Delete }
-=======
->>>>>>> 5603acfb
+      ; before_caching_capture= Delete } *)
   | Temporary ->
       { rel_path= "tmp"
       ; kind= Directory
