--- conflicted
+++ resolved
@@ -15,12 +15,9 @@
   | BufferOverrunChecker
   | ConfigImpactAnalysis
   | Cost
-<<<<<<< HEAD
   | Looper
-  | DeadlockChecker
-=======
+  (* | DeadlockChecker *)
   | Datalog
->>>>>>> 5603acfb
   | DisjunctiveDemo
   | Eradicate
   | FragmentRetainsView
@@ -169,7 +166,6 @@
       ; cli_flags= Some {deprecated= []; show_in_help= true}
       ; enabled_by_default= false
       ; activates= [BufferOverrunAnalysis; PurityAnalysis] }
-<<<<<<< HEAD
   | Looper ->
       { id= "looper"
       ; kind=
@@ -181,7 +177,7 @@
       ; cli_flags= Some {deprecated= []; show_in_help= true}
       ; enabled_by_default= false
       ; activates= [] }
-  | DeadlockChecker ->
+  (* | DeadlockChecker ->
       { id= "deadlock"
       ; kind=
           UserFacing
@@ -192,8 +188,7 @@
       ; cli_flags= Some {deprecated= []; show_in_help= true}
       ; enabled_by_default= false
       ; activates= []
-      }
-=======
+      } *)
   | Datalog ->
       { id= "datalog"
       ; kind= UserFacing {title= "Datalog-based points-to analysis"; markdown_body= ""}
@@ -202,7 +197,6 @@
       ; cli_flags= Some {deprecated= []; show_in_help= true}
       ; enabled_by_default= false
       ; activates= [] }
->>>>>>> 5603acfb
   | DisjunctiveDemo ->
       { id= "disjunctive-demo"
       ; kind= Internal
